/**
 * @file systimereader.h
 *
 */
/* Copyright (C) 2019-2020 by Arjan van Vught mailto:info@orangepi-dmx.nl
 *
 * Permission is hereby granted, free of charge, to any person obtaining a copy
 * of this software and associated documentation files (the "Software"), to deal
 * in the Software without restriction, including without limitation the rights
 * to use, copy, modify, merge, publish, distribute, sublicense, and/or sell
 * copies of the Software, and to permit persons to whom the Software is
 * furnished to do so, subject to the following conditions:

 * The above copyright notice and this permission notice shall be included in
 * all copies or substantial portions of the Software.

 * THE SOFTWARE IS PROVIDED "AS IS", WITHOUT WARRANTY OF ANY KIND, EXPRESS OR
 * IMPLIED, INCLUDING BUT NOT LIMITED TO THE WARRANTIES OF MERCHANTABILITY,
 * FITNESS FOR A PARTICULAR PURPOSE AND NONINFRINGEMENT. IN NO EVENT SHALL THE
 * AUTHORS OR COPYRIGHT HOLDERS BE LIABLE FOR ANY CLAIM, DAMAGES OR OTHER
 * LIABILITY, WHETHER IN AN ACTION OF CONTRACT, TORT OR OTHERWISE, ARISING FROM,
 * OUT OF OR IN CONNECTION WITH THE SOFTWARE OR THE USE OR OTHER DEALINGS IN
 * THE SOFTWARE.
 */

#include <stdint.h>
#include <string.h>
#include <cassert>

#include "h3/systimereader.h"

#include "ltc.h"
#include "timecodeconst.h"

#include "arm/arm.h"
#include "arm/synchronize.h"

#include "h3.h"
#include "h3_timer.h"
#include "irq_timer.h"

#include "hardware.h"
#include "network.h"

// Output
#include "artnetnode.h"
#include "rtpmidi.h"
#include "h3/ltcsender.h"
#include "display.h"
#include "h3/ltcoutputs.h"

#include "debug.h"
#include "h3_uart0_debug.h"

namespace cmd {
	static constexpr char aStart[] = "start";
	static constexpr char aStop[] = "stop";
	static constexpr char aRate[] = "rate#";
}

namespace length {
	static constexpr auto START = sizeof(cmd::aStart) - 1;
	static constexpr auto STOP = sizeof(cmd::aStop) - 1;
	static constexpr auto RATE = sizeof(cmd::aRate) - 1;
}

namespace udp {
	static constexpr auto PORT = 0x5443;
}

// IRQ Timer0
static volatile bool bTimeCodeAvailable;

static void irq_timer0_handler(__attribute__((unused)) uint32_t clo) {
	bTimeCodeAvailable = true;
}

SystimeReader *SystimeReader::s_pThis = nullptr;

SystimeReader::SystimeReader(struct TLtcDisabledOutputs *pLtcDisabledOutputs, uint8_t nFps) :
	m_ptLtcDisabledOutputs(pLtcDisabledOutputs),
	m_nFps(nFps),
	m_ntimePrevious(0),
	m_nHandle(-1),
	m_nBytesReceived(0),
	m_bIsStarted(false)
{
	assert(m_ptLtcDisabledOutputs != nullptr);

	assert(s_pThis == nullptr);
	s_pThis = this;

	m_nTimer0Interval = TimeCodeConst::TMR_INTV[Ltc::GetType(nFps)];
	m_tMidiTimeCode.nType = Ltc::GetType(nFps);
}

void SystimeReader::Start(bool bAutoStart) {
	// UDP Request
	m_nHandle = Network::Get()->Begin(udp::PORT);
	assert(m_nHandle != -1);

	// System Time
	irq_timer_init();
	irq_timer_set(IRQ_TIMER_0, static_cast<thunk_irq_timer_t>(irq_timer0_handler));

	H3_TIMER->TMR0_INTV = m_nTimer0Interval;
	H3_TIMER->TMR0_CTRL &= ~(TIMER_CTRL_SINGLE_MODE);

	LtcOutputs::Get()->Init();

	LedBlink::Get()->SetFrequency(ltc::led_frequency::NO_DATA);

	if (bAutoStart) {
		ActionStart();
	}
}

void SystimeReader::Print() {
}

void SystimeReader::ActionStart() {
	DEBUG_ENTRY

	if(m_bIsStarted) {
		DEBUG_EXIT
		return;
	}

	m_bIsStarted = true;

	LtcOutputs::Get()->ResetTimeCodeTypePrevious();

	LedBlink::Get()->SetFrequency(ltc::led_frequency::DATA);

	DEBUG_EXIT
}

void SystimeReader::ActionStop() {
	DEBUG_ENTRY

	m_bIsStarted = false;

	LedBlink::Get()->SetFrequency(ltc::led_frequency::NO_DATA);

	DEBUG_EXIT
}

void SystimeReader::ActionSetRate(const char *pTimeCodeRate) {
	DEBUG_ENTRY

	uint8_t nFps;
	ltc::type tType;

	if (Ltc::ParseTimeCodeRate(pTimeCodeRate, nFps, tType)) {
		if (nFps != m_nFps) {
			m_nFps = nFps;
			//
			if (m_tMidiTimeCode.nFrames >= m_nFps) {
				m_tMidiTimeCode.nFrames = m_nFps - 1;
			}
			m_tMidiTimeCode.nType = tType;
			//
			m_nTimer0Interval = TimeCodeConst::TMR_INTV[tType];
			H3_TIMER->TMR0_INTV = m_nTimer0Interval;
			H3_TIMER->TMR0_CTRL |= (TIMER_CTRL_EN_START | TIMER_CTRL_RELOAD);
			//
			if (!m_ptLtcDisabledOutputs->bLtc) {
				LtcSender::Get()->SetTimeCode(reinterpret_cast<const struct TLtcTimeCode*>(&m_tMidiTimeCode), false);
			}

			if (!m_ptLtcDisabledOutputs->bArtNet) {
				ArtNetNode::Get()->SendTimeCode(reinterpret_cast<const struct TArtNetTimeCode*>(&m_tMidiTimeCode));
			}

			if (!m_ptLtcDisabledOutputs->bRtpMidi) {
				RtpMidi::Get()->SendTimeCode(reinterpret_cast<const struct _midi_send_tc*>(&m_tMidiTimeCode));
			}

			LtcOutputs::Get()->Update(reinterpret_cast<const struct TLtcTimeCode*>(&m_tMidiTimeCode));

			DEBUG_PRINTF("nFps=%d", nFps);
		}
	}

	DEBUG_EXIT
}

<<<<<<< HEAD
void SystimeReader::HandleRequest(const char * sCommand) {
	uint32_t nIPAddressFrom = 0;
	uint16_t nForeignPort = 0;

	if (sCommand != nullptr) { // if an argument specified
		m_nBytesReceived = strlen(sCommand);
		memcpy(m_Buffer, sCommand, m_nBytesReceived);
	} else { // not a immeadite command, check network
		m_nBytesReceived = Network::Get()->RecvFrom(m_nHandle, &m_Buffer, sizeof(m_Buffer), &nIPAddressFrom, &nForeignPort);
	}

	if (__builtin_expect((m_nBytesReceived < 8), 1)) {
		return;
=======
void SystimeReader::HandleRequest(void *pBuffer, uint32_t nBufferLength) {
	if ((pBuffer != nullptr) && (nBufferLength <= sizeof(m_Buffer))) {
		memcpy(m_Buffer, pBuffer, nBufferLength);
		m_nBytesReceived = nBufferLength;
>>>>>>> 7d5f2f78
	}

	if (__builtin_expect((memcmp("ltc!", m_Buffer, 4) != 0), 0)) {
		return;
	}

	if (m_Buffer[m_nBytesReceived - 1] == '\n') {
		DEBUG_PUTS("\'\\n\'");
		m_nBytesReceived--;
	}

	debug_dump(m_Buffer, m_nBytesReceived);	

	if (m_nBytesReceived == (4 + length::START)) {
		if (memcmp(&m_Buffer[4], cmd::aStart, length::START) == 0) {
			ActionStart();
			if (!nForeignPort) {
				uart0_puts("TC Started\n");
			}	

			return;
		}

		if (!nForeignPort) {
			uart0_puts("Invalid !start command\n");
		}	
		DEBUG_PUTS("Invalid !start command");

	}

	if (m_nBytesReceived == (4 + length::STOP)) {
		if (memcmp(&m_Buffer[4], cmd::aStop, length::STOP) == 0) {
			ActionStop();
			return;
		}
		if (!nForeignPort) {
			uart0_puts("Invalid !stop command\n");
		}	
		DEBUG_PUTS("Invalid !stop command");
	}

	if (m_nBytesReceived == (4 + length::RATE  + TC_RATE_MAX_LENGTH)) {
		if (memcmp(&m_Buffer[4], cmd::aRate, length::RATE) == 0) {
			ActionSetRate(&m_Buffer[(4 + length::RATE)]);
			return;
		}
	}

	if (!nForeignPort) {
		uart0_puts("Invalid command\n");
	}	
	DEBUG_PUTS("Invalid command");
}

void SystimeReader::HandleUdpRequest() {
	uint32_t nIPAddressFrom;
	uint16_t nForeignPort;

	m_nBytesReceived = Network::Get()->RecvFrom(m_nHandle, &m_Buffer, sizeof(m_Buffer), &nIPAddressFrom, &nForeignPort);

	if (__builtin_expect((m_nBytesReceived < 8), 1)) {
		return;
	}

	HandleRequest();
}

void SystimeReader::Run() {
	if (m_bIsStarted) {
		LtcOutputs::Get()->UpdateMidiQuarterFrameMessage(reinterpret_cast<const struct TLtcTimeCode*>(&m_tMidiTimeCode));

		time_t nTime = Hardware::Get()->GetTime();

		if (__builtin_expect((m_ntimePrevious != nTime), 0)) {
			m_ntimePrevious = nTime;

			m_tMidiTimeCode.nFrames = 0;
			m_tMidiTimeCode.nSeconds = nTime % 60;
			nTime /= 60;
			m_tMidiTimeCode.nMinutes = nTime % 60;
			nTime /= 60;
			m_tMidiTimeCode.nHours = nTime % 24;

			H3_TIMER->TMR0_CTRL |= (TIMER_CTRL_EN_START | TIMER_CTRL_RELOAD);
			bTimeCodeAvailable = true;
		}

		dmb();
		if (__builtin_expect((bTimeCodeAvailable), 0)) {
			bTimeCodeAvailable = false;

			if (!m_ptLtcDisabledOutputs->bLtc) {
				LtcSender::Get()->SetTimeCode(reinterpret_cast<const struct TLtcTimeCode*>(&m_tMidiTimeCode), false);
			}

			if (!m_ptLtcDisabledOutputs->bArtNet) {
				ArtNetNode::Get()->SendTimeCode(reinterpret_cast<const struct TArtNetTimeCode*>(&m_tMidiTimeCode));
			}

			if (!m_ptLtcDisabledOutputs->bRtpMidi) {
				RtpMidi::Get()->SendTimeCode(reinterpret_cast<const struct _midi_send_tc*>(&m_tMidiTimeCode));
			}

			LtcOutputs::Get()->Update(reinterpret_cast<const struct TLtcTimeCode*>(&m_tMidiTimeCode));

			m_tMidiTimeCode.nFrames++;
			if (m_nFps == m_tMidiTimeCode.nFrames) {
				m_tMidiTimeCode.nFrames = 0;
			}
		}
	}

	HandleRequest();
}<|MERGE_RESOLUTION|>--- conflicted
+++ resolved
@@ -185,26 +185,10 @@
 	DEBUG_EXIT
 }
 
-<<<<<<< HEAD
-void SystimeReader::HandleRequest(const char * sCommand) {
-	uint32_t nIPAddressFrom = 0;
-	uint16_t nForeignPort = 0;
-
-	if (sCommand != nullptr) { // if an argument specified
-		m_nBytesReceived = strlen(sCommand);
-		memcpy(m_Buffer, sCommand, m_nBytesReceived);
-	} else { // not a immeadite command, check network
-		m_nBytesReceived = Network::Get()->RecvFrom(m_nHandle, &m_Buffer, sizeof(m_Buffer), &nIPAddressFrom, &nForeignPort);
-	}
-
-	if (__builtin_expect((m_nBytesReceived < 8), 1)) {
-		return;
-=======
 void SystimeReader::HandleRequest(void *pBuffer, uint32_t nBufferLength) {
 	if ((pBuffer != nullptr) && (nBufferLength <= sizeof(m_Buffer))) {
 		memcpy(m_Buffer, pBuffer, nBufferLength);
 		m_nBytesReceived = nBufferLength;
->>>>>>> 7d5f2f78
 	}
 
 	if (__builtin_expect((memcmp("ltc!", m_Buffer, 4) != 0), 0)) {
