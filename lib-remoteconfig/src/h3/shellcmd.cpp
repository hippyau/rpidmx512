--- conflicted
+++ resolved
@@ -144,18 +144,9 @@
 }
 
 void Shell::CmdSet() {
-<<<<<<< HEAD
-	DEBUG_ENTRY
-#ifndef NDEBUG
-	uart0_printf("m_Argv[0..1]: %s %s\n", m_Argv[0], m_Argv[1]);
-#endif
-
-	if ((m_nArgv0Length == length::SET_IP) && (memcmp(m_Argv[0], cmd::SET_IP, length::SET_IP) == 0)) {
-=======
 	const auto nArgv0Length = m_nArgvLength[0];
 
 	if ((nArgv0Length == set::length::IP) && (memcmp(m_Argv[0], set::arg::IP, set::length::IP) == 0)) {
->>>>>>> fd6df532
 		in_addr group_ip;
 		if (inet_aton(m_Argv[1], &group_ip)) {
 			Network::Get()->SetIp(group_ip.s_addr);
@@ -166,15 +157,8 @@
 		return;
 	}
 
-<<<<<<< HEAD
-	if ((m_nArgv0Length == length::SET_HOSTNAME) && (memcmp(m_Argv[0], cmd::SET_HOSTNAME, length::SET_HOSTNAME) == 0)) {
-		const auto nArgv1Length = strlen(m_Argv[1]);	// 2nd arg is hostname string
-
-		DEBUG_PRINTF("New hostname: %s", m_Argv[1]);
-=======
 	if ((nArgv0Length == set::length::HOSTNAME) && (memcmp(m_Argv[0], set::arg::HOSTNAME, set::length::HOSTNAME) == 0)) {
 		const auto nArgv1Length = m_nArgvLength[1];
->>>>>>> fd6df532
 
 		if ((nArgv1Length != 0) && (nArgv1Length <= TNetwork::NETWORK_HOSTNAME_SIZE)) {
 			Network::Get()->SetHostName(m_Argv[1]);
@@ -185,10 +169,6 @@
 		return;
 	}
 
-<<<<<<< HEAD
-	uint32_t nLength = m_nArgv0Length; 
-	if (RemoteConfig::GetIndex(m_Argv[0], nLength) < TXT_FILE_LAST) {
-=======
 	char buffer[1024];
 	memcpy(buffer, m_Argv[0], nArgv0Length);
 	memcpy(&buffer[nArgv0Length], file::EXT, file::length::EXT);
@@ -196,7 +176,6 @@
 	uint32_t nLength = nArgv0Length + file::length::EXT;
 
 	if (RemoteConfig::GetIndex(buffer, nLength) < TXT_FILE_LAST) {
->>>>>>> fd6df532
 		DEBUG_PUTS(m_Argv[0]);
 
 		if ((nLength = RemoteConfig::Get()->HandleGet(buffer, sizeof(buffer))) < (sizeof(buffer) - m_nArgvLength[1] - 1)) {
@@ -219,15 +198,10 @@
 	const uint32_t nArgv0Length = m_nArgvLength[0];
 
 	char buffer[1024];
-<<<<<<< HEAD
-
-	memcpy(buffer, m_Argv[0], m_nArgv0Length);
-=======
 	memcpy(buffer, m_Argv[0], nArgv0Length);
 	memcpy(&buffer[nArgv0Length], file::EXT, file::length::EXT);
 	buffer[nArgv0Length + file::length::EXT] = '\0';
 
->>>>>>> fd6df532
 	uint32_t nLength;
 
 	if ((nLength = RemoteConfig::Get()->HandleGet(buffer, sizeof(buffer))) < (sizeof(buffer) - 1)) {
@@ -296,42 +270,24 @@
 }
 
 void Shell::CmdDump() {
-<<<<<<< HEAD
-	DEBUG_ENTRY
-
-	if ((m_nArgv0Length == dump::length::BOARD) && (memcmp(m_Argv[0], dump::cmd::BOARD, dump::length::BOARD) == 0)) {
-=======
 	const auto nArgv0Length = m_nArgvLength[0];
 
 	if ((nArgv0Length == dump::length::BOARD) && (memcmp(m_Argv[0], dump::arg::BOARD, dump::length::BOARD) == 0)) {
->>>>>>> fd6df532
 		h3_board_dump();
 		return;
 	}
 
-<<<<<<< HEAD
-	if ((m_nArgv0Length == dump::length::MMAP) && (memcmp(m_Argv[0], dump::cmd::MMAP, dump::length::MMAP) == 0)) {
-=======
 	if ((nArgv0Length == dump::length::MMAP) && (memcmp(m_Argv[0], dump::arg::MMAP, dump::length::MMAP) == 0)) {
->>>>>>> fd6df532
 		h3_dump_memory_mapping();
 		return;
 	}
 
-<<<<<<< HEAD
-	if ((m_nArgv0Length == dump::length::PLL) && (memcmp(m_Argv[0], dump::cmd::PLL, dump::length::PLL) == 0)) {
-=======
 	if ((nArgv0Length == dump::length::PLL) && (memcmp(m_Argv[0], dump::arg::PLL, dump::length::PLL) == 0)) {
->>>>>>> fd6df532
 		h3_ccu_pll_dump();
 		return;
 	}
 
-<<<<<<< HEAD
-	if ((m_nArgv0Length == dump::length::LINKER) && (memcmp(m_Argv[0], dump::cmd::LINKER, dump::length::LINKER) == 0)) {
-=======
 	if ((nArgv0Length == dump::length::LINKER) && (memcmp(m_Argv[0], dump::arg::LINKER, dump::length::LINKER) == 0)) {
->>>>>>> fd6df532
 		arm_dump_memmap();
 		return;
 	}
