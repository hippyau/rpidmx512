--- conflicted
+++ resolved
@@ -88,13 +88,6 @@
 	char *m_Argv[shell::MAXARG]{nullptr};
 	uint32_t m_nArgvLength[shell::MAXARG];
 	bool m_bShownPrompt{false};
-<<<<<<< HEAD
-	uint32_t m_nArgv0Length{0};	
-#if defined (LTC_READER)
-	ltc::source m_ltcSource;
-#endif
-=======
->>>>>>> 7d5f2f78
 };
 
 #endif /* H3_SHELL_H_ */